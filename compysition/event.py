#!/usr/bin/env python
# -*- coding: utf-8 -*-
#
#  default.py
#
#  Copyright 2014 Adam Fiebig <fiebig.adam@gmail.com>
#
#  This program is free software; you can redistribute it and/or modify
#  it under the terms of the GNU General Public License as published by
#  the Free Software Foundation; either version 3 of the License, or
#  (at your option) any later version.
#
#  This program is distributed in the hope that it will be useful,
#  but WITHOUT ANY WARRANTY; without even the implied warranty of
#  MERCHANTABILITY or FITNESS FOR A PARTICULAR PURPOSE.  See the
#  GNU General Public License for more details.
#
#  You should have received a copy of the GNU General Public License
#  along with this program; if not, write to the Free Software
#  Foundation, Inc., 51 Franklin Street, Fifth Floor, Boston,
#  MA 02110-1301, USA.
#
import json
import traceback
import re
import xmltodict
<<<<<<< HEAD
import cPickle as pickle
import urllib
import warnings
=======
import functools
>>>>>>> 48b0b9ed

from lxml import etree
from datetime import datetime
from decimal import Decimal
from collections import OrderedDict, defaultdict

from .errors import (ResourceNotModified, MalformedEventData, InvalidEventDataModification, UnauthorizedEvent,
    ForbiddenEvent, ResourceNotFound, EventCommandNotAllowed, ActorTimeout, ResourceConflict, ResourceGone,
    UnprocessableEventData, EventRateExceeded, CompysitionException, ServiceUnavailable)
<<<<<<< HEAD
from .util import ignore, suppress_deprecation
=======
from .util import ignore, PY2, try_decode, get_uuid, iteritems
>>>>>>> 48b0b9ed
from .util.event import (_InternalJSONXMLConverter, _decimal_default, _NullLookupValue, 
    _UnescapedDictXMLGenerator, _InternalXWWWFORMXMLConverter, _InternalXWWWFORMJSONConverter,
    _XWWWFormList)

if PY2:
    import urllib
else:
    import urllib.parse as urllib

"""
Compysition event is created and passed by reference among actors
"""

NoneType = type(None)
DEFAULT_EVENT_SERVICE = "default"
DEFAULT = object()

setattr(xmltodict, "XMLGenerator", _UnescapedDictXMLGenerator)
_XML_TYPES = [etree._Element, etree._ElementTree, etree._XSLTResultTree]
_JSON_TYPES = [dict, list, OrderedDict]
_XWWWFORM_TYPES = [_XWWWFormList]

class DataFormatInterface(object):
    """
    Interface used as an identifier for data format classes. Used during event type conversion
    To create a new datatype, simply implement this interface on the newly created class
    """
    pass

class Event(object):

    """
    Anatomy of an event:
        - event_id: The unique and functionally immutable ID for this new event
        - meta_id:  The ID associated with other unique event data flows. This ID is used in logging
        - service:  (default: default) Used for compatability with the ZeroMQ MajorDomo configuration. Scope this to specific types of interprocess routing
        - data:     <The data passed and worked on from event to event. Mutable and variable>
        - kwargs:   All other kwargs passed upon Event instantiation will be added to the event dictionary

    """

    '''
        #Pending change
        __slots__ = ("_event_id", "_error", "meta_id", "_data", "service", "created", "__dict__")
    '''
    '''
        - slots is needed here to ensure slots are usable in LogEvent.
        - by only having __dict__ identified in slots, maintains current usage of __dict__
    '''
    __slots__ = ("__dict__")

    _content_type = "text/plain"

    def __init__(self, meta_id=None, service=None, data=None, *args, **kwargs):
        self.event_id = get_uuid()
        self.meta_id = meta_id if meta_id else self.event_id
        self.service = service or DEFAULT_EVENT_SERVICE
        self.data = data
        self.error = None
        self.created = datetime.now()
        self.update_properties(**kwargs)

    def set(self, key, value):
        with ignore(AttributeError, TypeError, ValueError):
            setattr(self, key, value)
            return True
        return False

    def get(self, key, default=DEFAULT):
        val = getattr(self, key, default)
        if val is DEFAULT:
            raise AttributeError("Event property '{property}' does not exist".format(property=key))
        return val

    @property
    def data(self):
        return self._data

    @data.setter
    def data(self, data):
        self._data = self._convert_data(data=data)

    def _convert_data(self, data):
        try:
            return self.conversion_methods[data.__class__](data)
        except KeyError as e:
            raise InvalidEventDataModification("Data of type '{_type}' was not valid for event type {cls}: {err}".format(_type=type(data),
                                                                                          cls=self.__class__, err=traceback.format_exc()))
        except ValueError as err:
            raise InvalidEventDataModification("Malformed data: {err}".format(err=err))
        except Exception as err:
            raise InvalidEventDataModification("Unknown error occurred on modification: {err}".format(err=err))

    @property
    def event_id(self):
        return self._event_id

    @event_id.setter
    def event_id(self, event_id):
        if self.get("_event_id", None):
            raise InvalidEventDataModification("Cannot alter event_id once it has been set. A new event must be created")
        self._event_id = event_id

    def _list_get(self, obj, key, default):
        with ignore(ValueError, IndexError, TypeError, KeyError, AttributeError):
            return obj[int(key)]
        return default

    def _getattr(self, obj, key, default):
        with ignore(TypeError):
            return getattr(obj, key, default)
        return default

    def _obj_get(self, obj, key, default):
        with ignore(TypeError, AttributeError):
            return obj.get(key, default)
        return default

    def lookup(self, path):
        """
        Implements the retrieval of a single list index through an integer path entry
        """
        if isinstance(path, str):
            path = [path]

<<<<<<< HEAD
        value = reduce(lambda obj, key: self._obj_get(obj, key, self._getattr(obj, key, self._list_get(obj, key, _NullLookupValue()))), [self] + path)
        return None if isinstance(value, _NullLookupValue) else value

    def _get_all_slots(self):
        return {slot for cls in self.__class__.__mro__ for slot in getattr(cls, '__slots__', ())}

    def _get_slots(self):
        return {slot: getattr(self, slot) for slot in self._get_all_slots() if hasattr(self, slot)}
=======
        value = functools.reduce(lambda obj, key: self._obj_get(obj, key, self._getattr(obj, key, self._list_get(obj, key, _NullLookupValue()))), [self] + path)
        if isinstance(value, _NullLookupValue):
            return None
        return value

    def get_properties(self):
        """
        Gets a dictionary of all event properties except for event.data
        Useful when event data is too large to copy in a performant manner
        """
        return {k: v for k, v in iteritems(self.__dict__) if k not in ("data", "_data")}
>>>>>>> 48b0b9ed

    def __getstate__(self):
        with suppress_deprecation(): #this should be the only place we directly access and event's __dict__
            state = dict(self.__dict__, **self._get_slots())
            state.pop("__dict__", None)
            return state

    def __setstate__(self, state):
<<<<<<< HEAD
        self.data = state.pop("_data", None) 
        _error = state.pop("_error", None)
        for slot, value in state.iteritems():
            setattr(self, slot, value)
=======
        self.data = try_decode(data=state.pop('_data', None))
        _error = try_decode(data=state.pop('_error', None))
        for key, value in iteritems(state):
            setattr(self, key, try_decode(data=value))
>>>>>>> 48b0b9ed
        self.error = _error

    def __str__(self):
        return str(self.__getstate__())

    def get_properties(self):
        props = self.__getstate__()
        props.pop("_data", None)
        props.pop("data", None)
        return props

    def update_properties(self, **kwargs):
        for k, v in kwargs.iteritems():
            setattr(self, k, v)

    @property
    def error(self):
        return self._error

    @error.setter
    def error(self, exception):
        self._set_error(exception)

    def _set_error(self, exception):
        self._error = exception

    conversion_methods = defaultdict(lambda: lambda data: data)

    def format_error(self):
        if self.error is not None:
            ###### Desired
            #if getattr(self.error, "override", None) is not None:
            ###### Current
            #if hasattr(self.error, 'override') and self.error.override
            #this is essentially what the old if is saying which is definitely not the intended behavior
            if hasattr(self.error, 'override') and \
                    self.error.override is not None and \
                    (len(self.error.override) > 0 if hasattr(self.error.override, "__len__") else True):
            ######
                return self.error.override
            messages = self.error.message
            if not isinstance(messages, list):
                messages = [messages]
            return [dict(self.error.__dict__, message=message) for message in messages]
            return errors
        return None

    def error_string(self):
        return None if self.error is None else str(self.format_error())

    def data_string(self):
        return str(self.data)

    def convert(self, convert_to):
        if issubclass(convert_to, self.__class__):
            # Widening conversion
            new_class = convert_to
        else:
            if not issubclass(self.__class__, convert_to):
                # A complex widening conversion
                bases = tuple([convert_to] + list(filter(lambda cls: not issubclass(cls, DataFormatInterface) and not issubclass(convert_to, cls), list(self.__class__.__bases__) + [self.__class__])))
                if len(bases) == 1:
                    new_class = bases[0]
                else:
                    new_class = list(filter(lambda cls: cls.__bases__ == bases, built_classes))[0]
            else:
                # This is an attempted narrowing conversion
                raise InvalidEventConversion("Narrowing event conversion attempted, this is not allowed <Attempted {old} -> {new}>".format(
                        old=self.__class__, new=convert_to))

        new_class = new_class.__new__(new_class)
        state = self.__getstate__()
        state["_data"] = self.data
        new_class.__setstate__(state=state)
        return new_class

    def clone(self):
        return pickle.loads(pickle.dumps(self, -1))

    def xclone(self, iterator):
        _raw = pickle.dumps(self, -1)
        for value in iterator:
            yield pickle.loads(_raw), value

    def xclone_minimal(self, iterator, iterator_len):
        '''
            - Theoretical xclone implementation that would allow
                for excluding the last iteration from cloning and
                just return the original event instead
            - Would significantly improve performance by completely
                removing pickling for 1:1 actor routes
            - However, not usable unless we are able to limit the
                send_event/send_error calls to a single call per consume.
                Otherwise could cause race conditions on events.
        '''
        max_clone_pos = iterator_len - 1
        _raw = pickle.dumps(self, -1) if iterator_len > 1 else None
        for pos, value in enumerate(iterator):
            if pos > max_clone_pos:
                yield self, value
            else:
                yield pickle.loads(_raw), value

    '''
        Deprecation implementations
        - will allow for easy detection of deprecated usages
    '''

    __set_dict_dep_msg = "The setting of Event.__dict__ directly will be deprecated in a future release.  Please use Event.update_properties() instead."
    __get_dict_dep_msg = "The getting of Event.__dict__ directly will be deprecated in a future release.  Please use Event.get_properties() and Event.data instead."

    def __setattr__(self, attr_name, attr_value):
        if attr_name == '__dict__':
            warnings.warn(self.__set_dict_dep_msg, PendingDeprecationWarning)
        return object.__setattr__(self, attr_name, attr_value)

    def __getattr__(self, attr_name):
        '''called when attr doesn't exist'''
        if attr_name == '__dict__':
            warnings.warn(self.__get_dict_dep_msg, PendingDeprecationWarning)
        return object.__getattr__(self, attr_name)

    def __getattribute__(self, attr_name):
        if attr_name == '__dict__':
            warnings.warn(self.__get_dict_dep_msg, PendingDeprecationWarning)
        return object.__getattribute__(self, attr_name)

class HttpEvent(Event):

    '''
        #Pending change
        __slots__ = ("_status", "headers", "method", "environment", "_pagination", "accept")
    '''

    content_type = "text/plain"

    def __init__(self, headers=None, status=(200, "OK"), environment={}, pagination=None, *args, **kwargs):
        self.headers = headers or {}
        self.method = environment.get('REQUEST_METHOD', None)
        self.status = status
        self.environment = environment
        self._pagination = pagination
        super(HttpEvent, self).__init__(*args, **kwargs)

    @property
    def status(self):
        return self._status

    @status.setter
    def status(self, status):
        if isinstance(status, tuple):
            self._status = status
        elif isinstance(status, str):
            status = re.split(' |-', status, 1)
            if len(status) == 2:
                self._status = (int(status[0]), status[1])

    def _set_error(self, exception):
        if isinstance(exception, Exception):
            error_state = http_code_map[exception.__class__]
            self.status = error_state.get("status")
            self.headers.update(error_state.get("headers", {}))

        super(HttpEvent, self)._set_error(exception)

    @property
    def pagination(self):
        return self._pagination

    @pagination.setter
    def pagination(self, pagination_dict):
        if 'limit' in pagination_dict and 'offset' in pagination_dict:
            self._pagination = pagination_dict
        else:
            raise ValueError('Must have limit and offset keys set in pagination_dict')

class _XMLFormatInterface(DataFormatInterface):

    content_type = "application/xml"
    _default_tab_string = "<root/>"

    conversion_methods = {str: lambda data: _XMLFormatInterface._from_string(data)}
    conversion_methods.update(dict.fromkeys(_XWWWFORM_TYPES, lambda data: _InternalXWWWFORMXMLConverter.to_xml(data)))
    conversion_methods.update(dict.fromkeys(_XML_TYPES, lambda data: data))
    conversion_methods.update(dict.fromkeys(_JSON_TYPES, lambda data: _InternalJSONXMLConverter.to_xml(data)))
    conversion_methods.update({None.__class__: lambda data: _XMLFormatInterface._from_string(data)})

    @staticmethod
    def _from_string(data):
        ####### Desired
        #if data is None or len(data) == 0:
        ####### Current
        if data is None:
        #######
            return etree.fromstring(_XMLFormatInterface._default_tab_string)
        return etree.fromstring(data)

    def __getstate__(self):
        state = super(_XMLFormatInterface, self).__getstate__()
        state['_data'] = etree.tostring(self.data)
        return state

    def data_string(self):
        return try_decode(etree.tostring(self.data))

    def format_error(self):
        errors = super(_XMLFormatInterface, self).format_error()
        ###### Desired
        #if self.error is not None and getattr(self.error, "override", None) is not None:
        ###### Current
        #if self.error and self.error.override:
        #this is essentially what the old if is saying which is definitely not the intended behavior
        if self.error is not None and \
                (len(self.error) > 0 if hasattr(self.error, "__len__") else True) and \
                self.error.override is not None and \
                (len(self.error.override) > 0 if hasattr(self.error.override, "__len__") else True):
        ######
            try:
                return etree.fromstring(errors)
            except (ValueError, etree.XMLSyntaxError):
                return errors
        elif errors:
            result = etree.Element("errors")
            for error in errors:
                error_element = etree.Element("error")
                message_element = etree.Element("message")
                code_element = etree.Element("code")
                error_element.append(message_element)
                message_element.text = error['message']
                if getattr(error, 'code', None) or ('code' in error and error['code']):
                    code_element.text = error['code']
                    error_element.append(code_element)
                result.append(error_element)
        return result

    def error_string(self):
        error = self.format_error()
        if error is not None:
            with ignore(TypeError):
                return try_decode(etree.tostring(error))
        return error

class _XMLXWWWFormFormatInterface(_XMLFormatInterface):
    '''
       Interface with the premise of HTTP requests comming in as application/x-www-form-urlencoded but desired treatment is XML
    '''

    content_type = "application/x-www-form-urlencoded"

    conversion_methods = {str: lambda data: _XMLXWWWFormFormatInterface._from_string(data)}
    conversion_methods.update(dict.fromkeys(_XWWWFORM_TYPES, lambda data: _InternalXWWWFORMXMLConverter.to_xml(data)))
    conversion_methods.update(dict.fromkeys(_XML_TYPES, lambda data: data))
    conversion_methods.update(dict.fromkeys(_JSON_TYPES, lambda data: _InternalJSONXMLConverter.to_xml(data)))
    conversion_methods.update({None.__class__: lambda data: _XMLXWWWFormFormatInterface._from_string(data)})
    
    @staticmethod
    def _from_string(data):
        if data is not None and len(data) > 0:
            for variable in data.split("&"):
                key, value = variable.split("=")
                key, value = urllib.unquote(key), urllib.unquote(value)
                if key == "XML":
                    return etree.fromstring(value)
        return etree.fromstring(_XMLFormatInterface._default_tab_string)

    def __getstate__(self):
        state = super(_XMLXWWWFormFormatInterface, self).__getstate__()
        state['_data'] = "XML={}".format(urllib.quote(etree.tostring(self.data), ''))
        return state

    def data_string(self):
        return "XML={}".format(urllib.quote(etree.tostring(self.data), ''))

    def error_string(self):
        error = self.format_error()
        if error is not None:
            with ignore(TypeError):
                return "XML={}".format(urllib.quote(etree.tostring(error), ''))
        return error

class _XWWWFormFormatInterface(DataFormatInterface):

    content_type = "application/x-www-form-urlencoded"

    conversion_methods = {str: lambda data: _XWWWFormFormatInterface._from_string(data)}
    conversion_methods.update(dict.fromkeys(_XWWWFORM_TYPES, lambda data: data))
    conversion_methods.update(dict.fromkeys(_XML_TYPES, lambda data: _InternalXWWWFORMXMLConverter.to_xwwwform(data)))
    conversion_methods.update(dict.fromkeys(_JSON_TYPES, lambda data: _InternalXWWWFORMJSONConverter.to_xwwwform(data)))
    conversion_methods.update({None.__class__: lambda data: _XWWWFormFormatInterface._from_string(data)})

    @staticmethod
    def _get_values_from_string(data):
        variables = data.split("&")
        for variable in variables:
            key, value = variable.split("=")
            yield urllib.unquote(key), urllib.unquote(value)

    @staticmethod
    def _get_objs_from_string(data):
        cur = {}
        for key, value in _XWWWFormFormatInterface._get_values_from_string(data):
            cur_key, cur_value = key, tuple()
            with ignore(StopIteration):
                cur_key, cur_value = next(iteritems(cur))
            if cur_key == key:
                cur[key] = cur_value + (value,)
            else:
                yield cur_key, cur_value
                cur = {key: (value,)}
        with ignore(StopIteration):
            yield next(iteritems(cur))

    @staticmethod
    def _from_string(data):
        if data is not None and len(data) > 0:
            return _XWWWFormList([{key: value} for key, value in _XWWWFormFormatInterface._get_objs_from_string(data)])
        return _XWWWFormList()

    @staticmethod
    def _get_objs_from_xwwwform(data):
        for obj in data:
            for key, values in iteritems(obj):
                for value in values:
                    yield key, value

    @staticmethod
    def _xwwwform_to_str(data):
        return "&".join(["{}={}".format(urllib.quote(str(key), ''), urllib.quote(str(value), '')) for key, value in _XWWWFormFormatInterface._get_objs_from_xwwwform(data)])

    def __getstate__(self):
        state = super(_XWWWFormFormatInterface, self).__getstate__()
        state['_data'] = _XWWWFormFormatInterface._xwwwform_to_str(self.data)
        return state

    def data_string(self):
        return _XWWWFormFormatInterface._xwwwform_to_str(self.data)

    def _error_messages(self, error):
        for error_obj in error:
            with ignore(KeyError):
                yield error_obj["message"]

    def error_string(self):
        error = self.format_error()
        if error is not None:
            with ignore(TypeError):
                return "&".join("error={}".format(urllib.quote(str(msg), '')) for msg in self._error_messages(error))
        return error

class _JSONFormatInterface(DataFormatInterface):

    content_type = "application/json"

    conversion_methods = {str: lambda data: _JSONFormatInterface._from_string(data)}
    conversion_methods.update(dict.fromkeys(_XWWWFORM_TYPES, lambda data: _InternalXWWWFORMJSONConverter.to_json(data)))
    conversion_methods.update(dict.fromkeys(_JSON_TYPES, lambda data: json.loads(json.dumps(data, default=_decimal_default))))
    conversion_methods.update(dict.fromkeys(_XML_TYPES, lambda data: _InternalJSONXMLConverter.to_json(data)))
    conversion_methods.update({None.__class__: lambda data: _JSONFormatInterface._from_string(data)})

    @staticmethod
    def _from_string(data):
        ####### Desired
        #return {} if data is None or len(data) == 0 else json.loads(data)
        ####### Current
        return {} if data is None else json.loads(data)
        #######

    def __getstate__(self):
        state = super(_JSONFormatInterface, self).__getstate__()
        state['_data'] = json.dumps(self.data)
        return state

    def data_string(self):
        return json.dumps(self.data, default=_decimal_default)

    def error_string(self):
        error = self.format_error()
        if error is not None:
            with ignore(TypeError):
                return json.dumps(error)
        return error

class _JSONXWWWFormFormatInterface(_JSONFormatInterface):

    content_type = "application/x-www-form-urlencoded"

    conversion_methods = {str: lambda data: _JSONXWWWFormFormatInterface._from_string(data)}
    conversion_methods.update(dict.fromkeys(_XWWWFORM_TYPES, lambda data: _InternalXWWWFORMJSONConverter.to_json(data)))
    conversion_methods.update(dict.fromkeys(_JSON_TYPES, lambda data: json.loads(json.dumps(data, default=_decimal_default))))
    conversion_methods.update(dict.fromkeys(_XML_TYPES, lambda data: _InternalJSONXMLConverter.to_json(data)))
    conversion_methods.update({None.__class__: lambda data: _JSONXWWWFormFormatInterface._from_string(data)})
    
    @staticmethod
    def _from_string(data):
        if data is not None and len(data) > 0:
            for variable in data.split("&"):
                key, value = variable.split("=")
                key, value = urllib.unquote(key), urllib.unquote(value)
                if key == "JSON":
                    return json.loads(value)
        return {}

    def __getstate__(self):
        state = super(_JSONXWWWFormFormatInterface, self).__getstate__()
        state['_data'] = "JSON={}".format(urllib.quote(json.dumps(self.data), ''))
        return state

    def data_string(self):
        return "JSON={}".format(urllib.quote(json.dumps(self.data, default=_decimal_default), ''))

    def error_string(self):
        error = self.format_error()
        if error is not None:
            with ignore(TypeError):
                return "JSON={}".format(urllib.quote(json.dumps(error), ''))
        return error

class XMLEvent(_XMLFormatInterface, Event): pass
class JSONEvent(_JSONFormatInterface, Event): pass

class JSONHttpEvent(JSONEvent, HttpEvent): pass
class XMLHttpEvent(XMLEvent, HttpEvent): pass

class __XWWWFORMEvent(_XWWWFormFormatInterface, Event): pass #only internally used to ensure event structure matchs that of other event types
class __XWWWFORM_XMLEvent(_XMLXWWWFormFormatInterface, Event): pass #only internally used to distinguish inheritance between XWWWFORM_XML_HTTPEvent and XMLHttpEvent
class __XWWWFORM_JSONEvent(_JSONXWWWFormFormatInterface, Event): pass #only internally used to distinguish inheritance between __XWWWFORM_JSON_HTTPEvent and JSONHttpEvent

class _XWWWFORMHttpEvent(__XWWWFORMEvent, HttpEvent): pass #Intended for use by HttpServer to interpret x-www-form-urlencoded
class _XMLXWWWFORMHttpEvent(__XWWWFORM_XMLEvent, HttpEvent): pass #Intended for use by HttpServer to interpret x-www-form-urlencoded
class _JSONXWWWFORMHttpEvent(__XWWWFORM_JSONEvent, HttpEvent): pass #Intended for use by HttpServer to interpret x-www-form-urlencoded

class LogEvent(Event):
    """
    This is a lightweight event designed to mimic some of the event properties of a regular event
    """

    #__slots__ = ("id", "level", "time", "origin_actor", "message", "logger_filename")
    __slots__ = ("id", "level", "time", "origin_actor", "message", "logger_filename", "_event_id", "_error", "meta_id", "_data", "service", "created")

    def __init__(self, level, origin_actor, message, id=None):
        self.id = id
        self.event_id = get_uuid()
        self.meta_id = id or self.event_id
        self.level = level
        self.time = datetime.now().strftime('%Y-%m-%d %H:%M:%S,%f')[:-3]
        self.origin_actor = origin_actor
        self.message = message
        self.data = {"id":              self.id,
                    "level":            self.level,
                    "time":             self.time,
                    "origin_actor":     self.origin_actor,
                    "message":          self.message}

    def __getstate__(self):
        '''
            - Since all attributes should be slotted no need to include __dict__ here
            - Not overriding here would actually end up creating __dict__ which is unnecessary
            - Effectively a soft removal of __dict__ as pickling would not recreate it
                As such all attributes stored in __dict__ would be lost
        '''
        return self._get_slots()

built_classes = [Event, XMLEvent, JSONEvent, HttpEvent, JSONHttpEvent, XMLHttpEvent, LogEvent, _XWWWFORMHttpEvent, _XMLXWWWFORMHttpEvent, _JSONXWWWFORMHttpEvent]
__all__ = [cls.__name__ for cls in built_classes]

http_code_map = defaultdict(lambda: {"status": ((500, "Internal Server Error"))},
                            {
                                ResourceNotModified:    {"status": (304, "Not Modified")},
                                MalformedEventData:     {"status": (400, "Bad Request")},
                                InvalidEventDataModification: {"status": (400, "Bad Request")},
                                UnauthorizedEvent:      {"status": (401, "Unauthorized"),
                                                         "headers": {'WWW-Authenticate': 'Basic realm="Compysition Server"'}},
                                ForbiddenEvent:         {"status": (403, "Forbidden")},
                                ResourceNotFound:       {"status": (404, "Not Found")},
                                EventCommandNotAllowed: {"status": (405, "Method Not Allowed")},
                                ActorTimeout:           {"status": (408, "Request Timeout")},
                                ResourceConflict:       {"status": (409, "Conflict")},
                                ResourceGone:           {"status": (410, "Gone")},
                                UnprocessableEventData: {"status": (422, "Unprocessable Entity")},
                                EventRateExceeded:      {"status": (429, "Too Many Requests")},
                                CompysitionException:   {"status": (500, "Internal Server Error")},
                                ServiceUnavailable:     {"status": (503, "Service Unavailable")},
                                NoneType:               {"status": (200, "OK")}         # Clear an error
                            })

__all__.append(http_code_map)<|MERGE_RESOLUTION|>--- conflicted
+++ resolved
@@ -24,13 +24,10 @@
 import traceback
 import re
 import xmltodict
-<<<<<<< HEAD
 import cPickle as pickle
 import urllib
 import warnings
-=======
 import functools
->>>>>>> 48b0b9ed
 
 from lxml import etree
 from datetime import datetime
@@ -40,11 +37,7 @@
 from .errors import (ResourceNotModified, MalformedEventData, InvalidEventDataModification, UnauthorizedEvent,
     ForbiddenEvent, ResourceNotFound, EventCommandNotAllowed, ActorTimeout, ResourceConflict, ResourceGone,
     UnprocessableEventData, EventRateExceeded, CompysitionException, ServiceUnavailable)
-<<<<<<< HEAD
-from .util import ignore, suppress_deprecation
-=======
-from .util import ignore, PY2, try_decode, get_uuid, iteritems
->>>>>>> 48b0b9ed
+from .util import ignore, PY2, try_decode, get_uuid, iteritems, suppress_deprecation
 from .util.event import (_InternalJSONXMLConverter, _decimal_default, _NullLookupValue, 
     _UnescapedDictXMLGenerator, _InternalXWWWFORMXMLConverter, _InternalXWWWFORMJSONConverter,
     _XWWWFormList)
@@ -169,9 +162,7 @@
         """
         if isinstance(path, str):
             path = [path]
-
-<<<<<<< HEAD
-        value = reduce(lambda obj, key: self._obj_get(obj, key, self._getattr(obj, key, self._list_get(obj, key, _NullLookupValue()))), [self] + path)
+        value = functools.reduce(lambda obj, key: self._obj_get(obj, key, self._getattr(obj, key, self._list_get(obj, key, _NullLookupValue()))), [self] + path)
         return None if isinstance(value, _NullLookupValue) else value
 
     def _get_all_slots(self):
@@ -179,44 +170,28 @@
 
     def _get_slots(self):
         return {slot: getattr(self, slot) for slot in self._get_all_slots() if hasattr(self, slot)}
-=======
-        value = functools.reduce(lambda obj, key: self._obj_get(obj, key, self._getattr(obj, key, self._list_get(obj, key, _NullLookupValue()))), [self] + path)
-        if isinstance(value, _NullLookupValue):
-            return None
-        return value
+
+    def __getstate__(self):
+        with suppress_deprecation(): #this should be the only place we directly access and event's __dict__
+            state = dict(self.__dict__, **self._get_slots())
+            state.pop("__dict__", None)
+            return state
+
+    def __setstate__(self, state):
+        self.data = try_decode(data=state.pop('_data', None))
+        _error = try_decode(data=state.pop('_error', None))
+        for key, value in iteritems(state):
+            setattr(self, key, try_decode(data=value))
+        self.error = _error
+
+    def __str__(self):
+        return str(self.__getstate__())
 
     def get_properties(self):
         """
         Gets a dictionary of all event properties except for event.data
         Useful when event data is too large to copy in a performant manner
         """
-        return {k: v for k, v in iteritems(self.__dict__) if k not in ("data", "_data")}
->>>>>>> 48b0b9ed
-
-    def __getstate__(self):
-        with suppress_deprecation(): #this should be the only place we directly access and event's __dict__
-            state = dict(self.__dict__, **self._get_slots())
-            state.pop("__dict__", None)
-            return state
-
-    def __setstate__(self, state):
-<<<<<<< HEAD
-        self.data = state.pop("_data", None) 
-        _error = state.pop("_error", None)
-        for slot, value in state.iteritems():
-            setattr(self, slot, value)
-=======
-        self.data = try_decode(data=state.pop('_data', None))
-        _error = try_decode(data=state.pop('_error', None))
-        for key, value in iteritems(state):
-            setattr(self, key, try_decode(data=value))
->>>>>>> 48b0b9ed
-        self.error = _error
-
-    def __str__(self):
-        return str(self.__getstate__())
-
-    def get_properties(self):
         props = self.__getstate__()
         props.pop("_data", None)
         props.pop("data", None)
