import unittest
import json
import pickle
import cPickle
import random
import sys
from copy import deepcopy
from lxml import etree
from collections import OrderedDict, Mapping
import urllib

from compysition.errors import ResourceNotFound, InvalidEventDataModification
from compysition.event import (HttpEvent, Event, CompysitionException, XMLEvent, 
<<<<<<< HEAD
    JSONEvent, JSONHttpEvent, XMLHttpEvent, LogEvent)
from compysition.testutils import gen_rdm_attr_name, getsize
=======
    JSONEvent, JSONHttpEvent, XMLHttpEvent, _XWWWFORMHttpEvent, _XMLXWWWFORMHttpEvent, 
    _JSONXWWWFORMHttpEvent, _XWWWFormList)
>>>>>>> 7b93228f

conversion_classes = [str, etree._Element, etree._ElementTree, etree._XSLTResultTree, dict, list, OrderedDict, None.__class__, _XWWWFormList]

class TestEvent(unittest.TestCase):
    
    def setUp(self):
        self.event = Event(data={'foo': 'bar'}, meta_id='123456abcdef')

    def test_distinct_meta_and_event_ids(self):
        self.assertNotEqual(self.event.event_id, self.event.meta_id)

    def test_clone(self):
        event = Event()
        event2 = event.clone()
        assert event is not event2
        assert str(event) == str(event2)

    def test_pickling(self):
        event = Event(some_data="123")
        assert event.some_data == "123"
        event2 = pickle.loads(pickle.dumps(event))
        assert event2.some_data == "123"
        assert event is not event2
        assert event.__getstate__() == event2.__getstate__()
        event2.some_date = "1234"
        assert event.__getstate__() != event2.__getstate__()
        assert event.event_id == event2.event_id

    def test_convert(self):
        event = Event(some_data="123", data="<root>123</root>", error=Exception("OOPS"))
        assert event.some_data == "123"
        event2 = event.convert(XMLEvent)
        assert event is not event2
        assert event2.__class__ == XMLEvent
        assert event.__class__ == Event
        assert event.__getstate__() == event2.__getstate__()
        assert event.data == "<root>123</root>"
        assert etree.tostring(event2.data) =="<root>123</root>"
        assert event.event_id == event2.event_id
        assert event.error == event2.error

    def test_dynamic_attributes(self):
        event = Event()
        attr_name = gen_rdm_attr_name(length=12)
        setattr(event, attr_name, 123)
        assert getattr(event, attr_name) == 123

    def _test_slots(self):
        '''
            - It appears anything slotted helps decrease memory footprint.
                (Even when __dict__ is added to slots to provide dynamicness)
            - It also appears that slotted objects that contain __dict__ in 
                __slots__ do not create a __dict__ until it encounters an attribute 
                that is not in __slots__ or until __dict__ is referenced
                (essentially not created until someone goes looking)
            - The only cases I found where slotted objects used more memory
                were when no attributes were defined.
        '''
        class eve0(object):
            __slots__ = ("a", "b", "c")
        class eve0_5(object): pass
        class eve1(object):
            __slots__ = ("a", "b", "c")
            def __init__(self):
                self.a, self.b, self.c = 1,2,3
        class eve2(eve1):
            __slots__ = ("d", "e", "__dict__")
            def __init__(self):
                super(eve2, self).__init__()
                self.d, self.e, self.f, self.g= 4,5,6,7
        class eve3(eve2):
            __slots__ = ("h", "i")
            def __init__(self):
                super(eve3, self).__init__()
                self.h, self.i, self.j, self.k = 4,5,6,7
        class eve4(object):
            def __init__(self):
                self.a, self.b, self.c = 1,2,3
        class eve5(eve4):
            def __init__(self):
                super(eve5, self).__init__()
                self.d, self.e, self.f, self.g = 4,5,6,7
        class eve6(eve5):
            def __init__(self):
                super(eve6, self).__init__()
                self.h, self.i, self.j, self.k = 4,5,6,7
        e0, e0_5, e1, e2, e3, e4, e5, e6 = eve0(), eve0_5(), eve1(), eve2(), eve3(), eve4(), eve5(), eve6()
        print("")
        print("e0 vs e0_5", getsize(e0), getsize(e0_5))
        e0_5.__dict__
        print("e0 vs e0_5", getsize(e0), getsize(e0_5))
        print("e1 vs e4", getsize(e1), getsize(e4))
        print("e2 vs e5", getsize(e2), getsize(e5))
        print("e3 vs e6", getsize(e3), getsize(e6))

    def test_old_vs_new(self):
        '''
            - On standard events the percentage of memory saved will vary greatly and 
                will likely decrease with larger events.  However, the real memory 
                saver is LogEvents. The comparison here on LogEvents is probably pretty 
                close to representing memory usage in a live scenario.
            - NOTE: The number of LogEvents in a live scenario likely exceeds the 
                number of all other event types combined.
        '''
        from compysition.testutils.event_old import Event as OEvent, LogEvent as OLogEvent

        event_kwargs = {
            "data": {"some":"data", "goes":[1,2,3,4], "in": {"here": "but", "nothing":{"too": "big"}}},
            "service": "sample_serice",
            "_error": InvalidEventDataModification("OOPS You did something bad"),
            "status": (200, "OK"),
            "environment": gen_rdm_attr_name(length=1000)
        }
        logevent_kwargs = {
            "level": "INFO",
            "origin_actor": gen_rdm_attr_name(length=50),
            "message": gen_rdm_attr_name(length=200)
        }

        print()
        print("OE vs E", getsize(OEvent(**event_kwargs)), getsize(Event(**event_kwargs)))
        print("OLE vs LE", getsize(OLogEvent(**logevent_kwargs)), getsize(LogEvent(**logevent_kwargs)))

    def _run_test(self, enumerations, classifier, func):
        import time
        start = time.time()
        for _ in range(enumerations):
            func()
        print(classifier, time.time() - start)

    def _test_pickle_speeds(self):
        #it appears cpickle with the highest protocol (-1/2) is the fastest .. even faster than deepcopy
        #supposedly deepcopy uses pickling
        times  = 5000
        event = Event()
        print("")
        self._run_test(enumerations=times, classifier="Copy:", func=lambda: deepcopy(event))
        self._run_test(enumerations=times, classifier="Pickle:", func=lambda: pickle.loads(pickle.dumps(event))) #default protocol is 0
        self._run_test(enumerations=times, classifier="Pickle_0:", func=lambda: pickle.loads(pickle.dumps(event, 0)))
        self._run_test(enumerations=times, classifier="Pickle_1:", func=lambda: pickle.loads(pickle.dumps(event, 1)))
        self._run_test(enumerations=times, classifier="Pickle_2:", func=lambda: pickle.loads(pickle.dumps(event, 2)))
        self._run_test(enumerations=times, classifier="Pickle__1:", func=lambda: pickle.loads(pickle.dumps(event, -1)))
        self._run_test(enumerations=times, classifier="cPickle:", func=lambda: cPickle.loads(cPickle.dumps(event)))
        self._run_test(enumerations=times, classifier="cPickle_0:", func=lambda: cPickle.loads(cPickle.dumps(event, 0)))
        self._run_test(enumerations=times, classifier="cPickle_1:", func=lambda: cPickle.loads(cPickle.dumps(event, 1)))
        self._run_test(enumerations=times, classifier="cPickle_2:", func=lambda: cPickle.loads(cPickle.dumps(event, 2)))
        self._run_test(enumerations=times, classifier="cPickle__1:", func=lambda: cPickle.loads(cPickle.dumps(event, -1))) #neg num represents highest protocol; in 2.7 that is 2

class TestHttpEvent(unittest.TestCase):
    def test_default_status(self):
        self.event = HttpEvent(data='quick brown fox')
        self.assertEquals(self.event.status, (200, 'OK'))

    def test_setting_status_tuple(self):
        error = (404, 'Not Found')
        self.event = HttpEvent(data='quick brown fox')
        self.event.status = error
        self.assertEquals(self.event.status, error)

    def test_setting_status_string_space_delimited(self):
        error = '404 Not Found'
        self.event = HttpEvent(data='quick brown fox')
        self.event.status = error
        self.assertEquals(self.event.status, (404, 'Not Found'))

    def test_setting_status_string_dash_delimited(self):
        error = '404-Not Found'
        self.event = HttpEvent(data='quick brown fox')
        self.event.status = error
        self.assertEquals(self.event.status, (404, 'Not Found'))

    def test_resource_not_found_status_updated(self):
        self.event = HttpEvent()
        self.event.error = ResourceNotFound()
        self.assertEquals(self.event.status, (404, 'Not Found'))

    def test_internal_server_error(self):
        self.event = HttpEvent()
        self.event.error = CompysitionException()
        self.assertEquals(self.event.status, (500, 'Internal Server Error'))

    def test_xml_to_json_single_element_default_to_dict(self):
        sample_xml = """
            <root>
                <sample_item>
                    <stuff>45</stuff>
                </sample_item>
            </root>
        """
        event = XMLEvent(data=sample_xml)
        json_event = event.convert(JSONEvent)
        assert isinstance(json_event.data['root']['sample_item'], Mapping)
        assert json_event.data['root']['sample_item']['stuff'] == '45'

    def test_xml_to_json_single_element_should_force_list(self):
        sample_xml = """
            <root>
                <sample_item force_list="True">
                    <stuff>45</stuff>
                </sample_item>
            </root>
        """
        event = XMLEvent(data=sample_xml)
        json_event = event.convert(JSONEvent)
        assert isinstance(json_event.data['root']['sample_item'], list)
        assert json_event.data['root']['sample_item'][0]['stuff'] == '45'

    def test_xml_to_json_multiple_element_default_to_list(self):
        sample_xml = """
            <root>
                <sample_item>
                    <stuff>45</stuff>
                </sample_item>
                <sample_item>
                    <stuff>45</stuff>
                </sample_item>
                <sample_item>
                    <stuff>45</stuff>
                </sample_item>
            </root>
        """
        event = XMLEvent(data=sample_xml)
        json_event = event.convert(JSONEvent)
        assert isinstance(json_event.data['root']['sample_item'], list)
        assert len(json_event.data['root']['sample_item']) == 3

    def test_xml_to_json_multiple_element_should_force_list(self):
        sample_xml = """
            <root>
                <sample_item force_list="True">
                    <stuff>45</stuff>
                </sample_item>
                <sample_item>
                    <stuff>45</stuff>
                </sample_item>
                <sample_item>
                    <stuff>45</stuff>
                </sample_item>
            </root>
        """
        event = XMLEvent(data=sample_xml)
        json_event = event.convert(JSONEvent)
        assert isinstance(json_event.data['root']['sample_item'], list)
        assert json_event.data['root']['sample_item'][2]['stuff'] == '45'
        assert '@force_list' not in json_event.data['root']['sample_item'][0]


    def test_json_to_xml_simple(self):
        sample_json = """
        {"apple": 1}
        """

        e = JSONEvent(data=sample_json)
        xml_event = e.convert(XMLEvent)
        assert xml_event.data_string() == '<apple>1</apple>'

    def test_json_to_xml_to_json_nesting(self):
        sample_json = """
        {"candy": [
            {"apple": 2},
            {"grape": 3}
            ]
        }
        """

        XML_VERSION = ''.join([
        '<jsonified_envelope>',
            '<candy>',
                '<apple>2</apple>',
            '</candy>',
            '<candy>',
                '<grape>3</grape>',
            '</candy>',
        '</jsonified_envelope>',
        ])

        e = JSONEvent(data=sample_json)
        xml_event = e.convert(XMLEvent)
        assert xml_event.data_string() == XML_VERSION

        json_event = xml_event.convert(JSONEvent)
        # check that jsonified_envelope has been removed and data is correct.
        assert 'candy' in json_event.data
        # The type changed from int to str but that's not really avoidable
        assert json_event.data['candy'][0]['apple'] == '2'
        assert json_event.data['candy'][1]['grape'] == '3'

    def test_setting_errors(self):
        event = HttpEvent()
        event.error = CompysitionException("OOPS")
        event2 = event.clone()
        event2.error = CompysitionException("OOPS")

parser = etree.XMLParser(remove_blank_text=True)
#used to ignore spacing differences and look at basic XML structure
def xml_formatter(xml_str):
    return etree.tostring(etree.XML(xml_str, parser=parser))

#used to ignore spacing differences and look at basic JSON structure
def json_formatter(json_str):
    return json.dumps(json.loads(json_str))

class TestXMLEvent(unittest.TestCase):

    event_class = XMLEvent

    string_wrapper = lambda self, data: data

    def test_conversion_classes(self):
        current_conversion_classes = XMLEvent().conversion_methods.keys()
        assert len(current_conversion_classes) == len(conversion_classes)
        for cur_conv_meth in current_conversion_classes:
            assert cur_conv_meth in conversion_classes

    def test_json_conversion_methods(self):
        src = {"my_data":123}
        event = self.event_class(data=src)
        assert xml_formatter(etree.tostring(event.data)) == xml_formatter("<my_data>123</my_data>")
    
        src = {"my_data":{"lvl1":[1,2,3]}}
        event = self.event_class(data=src)
        assert xml_formatter(etree.tostring(event.data)) == xml_formatter("<my_data><lvl1>1</lvl1><lvl1>2</lvl1><lvl1>3</lvl1></my_data>")
        
        src = {"my_data":{"lvl1":1}}
        event = self.event_class(data=src)
        assert xml_formatter(etree.tostring(event.data)) == xml_formatter("<my_data><lvl1>1</lvl1></my_data>")

        src = {"my_data":{"lvl1":1, "@my_attr": "type"}}
        event = self.event_class(data=src)
        assert xml_formatter(etree.tostring(event.data)) == xml_formatter("<my_data my_attr='type'><lvl1>1</lvl1></my_data>")

        src = {"lvl1":[1,2,3]}
        event = self.event_class(data=src)
        assert xml_formatter(etree.tostring(event.data)) == xml_formatter("<jsonified_envelope><lvl1>1</lvl1><lvl1>2</lvl1><lvl1>3</lvl1></jsonified_envelope>")

        src = [1,2,3]
        event = self.event_class(data=src)
        assert xml_formatter(etree.tostring(event.data)) == xml_formatter("<jsonified_envelope><jsonified_envelope>1</jsonified_envelope><jsonified_envelope>2</jsonified_envelope><jsonified_envelope>3</jsonified_envelope></jsonified_envelope>")

        src = {}
        with self.assertRaises(InvalidEventDataModification):
            event = self.event_class(data=src)
        #ATTENTION
        # I think this should be true instead
        #assert xml_formatter(etree.tostring(event.data)) == xml_formatter("<jsonified_envelope/>")

    def test_str_conversion_methods(self):
        src = self.string_wrapper("<my_data my_attr='type'>123</my_data>")
        event = self.event_class(data=src)
        assert xml_formatter(etree.tostring(event.data)) == xml_formatter("<my_data my_attr='type'>123</my_data>")

        src = self.string_wrapper("")
        with self.assertRaises(InvalidEventDataModification):
            event = self.event_class(data=src)
        #ATTENTION
        # I think this should be true instead
        #assert xml_formatter(etree.tostring(event.data)) == xml_formatter("<data/>")
    
        src = self.string_wrapper(json_formatter('{"test":"ok"}'))
        with self.assertRaises(InvalidEventDataModification):
            event = self.event_class(data=src)

        src = self.string_wrapper("some random text")
        with self.assertRaises(InvalidEventDataModification):
            event = self.event_class(data=src)

        src = self.string_wrapper("<element><invalid_xml></element>")
        with self.assertRaises(InvalidEventDataModification):
            event = self.event_class(data=src)

        src = self.string_wrapper("<element>")
        with self.assertRaises(InvalidEventDataModification):
            event = self.event_class(data=src)

    def test_str_conversion_methods_no_wrapper(self):
        src = ""
        with self.assertRaises(InvalidEventDataModification):
            event = self.event_class(data=src)
        #ATTENTION
        # I think this should be true instead
        #assert xml_formatter(etree.tostring(event.data)) == xml_formatter("<data/>")

    def test_none_conversion_methods(self):
        src = None
        event = self.event_class(data=src)
        assert xml_formatter(etree.tostring(event.data)) == xml_formatter("<root/>")
        #ATTENTION
        # I think one of these should be true instead
        #assert xml_formatter(etree.tostring(event.data)) == xml_formatter("<data/>")

    def test_xml_conversion_methods(self):
        src = etree.fromstring(xml_formatter("<my_data my_attr='type'>123</my_data>"))
        event = self.event_class(data=src)
        assert xml_formatter(etree.tostring(event.data)) == xml_formatter("<my_data my_attr='type'>123</my_data>")
    
    def test_xwwwform_conversion_methods(self):
        xwwwform_tests = [
            (_XWWWFormList([{"data": ("123",)}]), "<data>123</data>"),
            (_XWWWFormList([{"data": ("123", "456",)}]), "<x_www_form_envelope><data>123</data><data>456</data></x_www_form_envelope>"),
            (_XWWWFormList([{"data": ('<data type="OT">123</data>',)}]), '<data type="OT">123</data>'),
            (_XWWWFormList([{"data": ("",)}]), "<data/>"),
            (_XWWWFormList([{"data": ("<data>text<element1/></data>",)}]), "<data>text<element1/></data>"),
            (_XWWWFormList([{"data": ("<element1/>text",)}]), "<data><element1/>text</data>"),
            (_XWWWFormList([{"element1": ("",)}, {"element2": ("the",)}]), "<x_www_form_envelope><element1/><element2>the</element2></x_www_form_envelope>"),
            (_XWWWFormList([{"element1": ("ok",)}, {"element2": ("the",)}, {"element1": ("123",)}]), "<x_www_form_envelope><element1>ok</element1><element2>the</element2><element1>123</element1></x_www_form_envelope>"),
            (_XWWWFormList([{"element1": ("ok", '<element1 type="OT"><element3/></element1>')}, {"element2": ("the",)}, {"element1": ("123",)}]), '<x_www_form_envelope><element1>ok</element1><element1 type="OT"><element3/></element1><element2>the</element2><element1>123</element1></x_www_form_envelope>'),
            (_XWWWFormList([]), "<x_www_form_envelope/>")
        ]

        for (src, result) in xwwwform_tests:
            event = self.event_class(data=src)
            assert isinstance(event.data, etree._Element)
            assert etree.tostring(event.data) == result

    def test_data_string(self):
        src = etree.fromstring(xml_formatter("<my_data my_attr='type'>123</my_data>"))
        event = self.event_class(data=src)
        assert event.data_string() == self.string_wrapper(xml_formatter("<my_data my_attr='type'>123</my_data>"))

    def test_error_string(self):
        event = self.event_class()
        event.error = InvalidEventDataModification(message="Oops Something Went Wrong")
        assert event.error_string() == self.string_wrapper(xml_formatter("<errors><error><message>Oops Something Went Wrong</message></error></errors>"))
        
        event = self.event_class()
        event.error = InvalidEventDataModification(message=["Oops Something Went Wrong", "Oops Something Else Went Wrong Too"])
        assert event.error_string() == self.string_wrapper(xml_formatter("<errors><error><message>Oops Something Went Wrong</message></error><error><message>Oops Something Else Went Wrong Too</message></error></errors>"))

        event = self.event_class()
        event.error = InvalidEventDataModification(message="Oops Something Went Wrong", code="555")
        assert event.error_string() == self.string_wrapper(xml_formatter("<errors><error><message>Oops Something Went Wrong</message><code>555</code></error></errors>"))

        event = self.event_class()
        event.error = InvalidEventDataModification(message="Oops Something Went Wrong", code=555)
        with self.assertRaises(TypeError):
            event.error_string()
        #ATTENTION
        # I don't think this should throw and error
        # Instead I think this should be true
        #assert event.error_string() == xml_formatter("<errors><error><message>Oops Something Went Wrong</message><code>555</code></error></errors>")

        src = xml_formatter("<my_data my_attr='type'>123</my_data>")
        event = self.event_class()
        event.error = InvalidEventDataModification(message="Oops Something Went Wrong", code="555", override=src)
        assert event.error_string() == self.string_wrapper(xml_formatter("<my_data my_attr='type'>123</my_data>"))
    
        src = etree.fromstring(xml_formatter("<my_data my_attr='type'>123</my_data>"))
        event = self.event_class()
        event.error = InvalidEventDataModification(message="Oops Something Went Wrong", code="555", override=src)
        assert event.error_string() == self.string_wrapper(xml_formatter("<errors><error><message>Oops Something Went Wrong</message><code>555</code></error></errors>"))
        #ATTENTION
        # I think this should be true instead
        #assert event.error_string() == self.string_wrapper(xml_formatter("<my_data my_attr='type'>123</my_data>"))

    def test_error_string_edge_case(self):
        src = {"my_data":{"lvl1":1, "@my_attr": "type"}}
        event = self.event_class()
        event.error = InvalidEventDataModification(message="Oops Something Went Wrong", code="555", override=src)
        assert event.error_string() == {"my_data":{"lvl1":1, "@my_attr": "type"}}
        #ATTENTION
        # I think this should be a string vs a json object
        #assert event.error_string() == json_formatter(json.dumps({"my_data":{"lvl1":1, "@my_attr": "type"}}))

        event = self.event_class()
        event.error = InvalidEventDataModification(message="Oops Something Went Wrong", code="555", override="123")
        assert event.error_string() == "123"

class TestJSONEvent(unittest.TestCase):

    event_class = JSONEvent

    string_wrapper = lambda self, data: data

    def test_conversion_classes(self):
        current_conversion_classes = self.event_class.conversion_methods.keys()
        assert len(current_conversion_classes) == len(conversion_classes)
        for cur_conv_meth in current_conversion_classes:
            assert cur_conv_meth in conversion_classes

    def test_json_conversion_methods(self):
        src = {"test":"ok"}
        event = self.event_class(data=src)
        assert json_formatter(json.dumps(event.data)) == json_formatter(json.dumps({"test":"ok"}))

        src = {"test":"ok","test2":1234}
        event = self.event_class(data=src)
        assert json_formatter(json.dumps(event.data)) == json_formatter(json.dumps({"test":"ok","test2":1234}))

        src = {"test":{"ok":"data"},"test2":[1,2,3,4]}
        event = self.event_class(data=src)
        assert json_formatter(json.dumps(event.data)) == json_formatter(json.dumps({"test":{"ok":"data"},"test2":[1,2,3,4]}))

        src = [1,2,3,4]
        event = self.event_class(data=src)
        assert json_formatter(json.dumps(event.data)) == json_formatter(json.dumps([1,2,3,4]))

        src = {}
        event = self.event_class(data=src)
        assert json_formatter(json.dumps(event.data)) == json_formatter(json.dumps({}))

    def test_xml_conversion_methods(self):
        '''
            Not implemented but a way to translate numbers would be nice
        '''
        
        src = etree.fromstring("<my_data>123</my_data>")
        event = self.event_class(data=src)
        assert json_formatter(json.dumps(event.data)) == json_formatter(json.dumps({"my_data":"123"}))

        src = etree.fromstring("<my_data><lvl1>1</lvl1><lvl1>2</lvl1><lvl1>3</lvl1></my_data>")
        event = self.event_class(data=src)
        assert json_formatter(json.dumps(event.data)) == json_formatter(json.dumps({"my_data":{"lvl1":["1","2","3"]}}))

        src = etree.fromstring("<my_data><lvl1>1</lvl1></my_data>")
        event = self.event_class(data=src)
        assert json_formatter(json.dumps(event.data)) == json_formatter(json.dumps({"my_data":{"lvl1":"1"}}))

        src = etree.fromstring("<my_data my_attr='type'><lvl1>1</lvl1></my_data>")
        event = self.event_class(data=src)
        assert json_formatter(json.dumps(event.data)) == json_formatter(json.dumps({"my_data":{"lvl1":"1", "@my_attr": "type"}}))

        src = etree.fromstring("<jsonified_envelope><lvl1>1</lvl1><lvl1>2</lvl1><lvl1>3</lvl1></jsonified_envelope>")
        event = self.event_class(data=src)
        assert json_formatter(json.dumps(event.data)) == json_formatter(json.dumps({"lvl1":["1","2","3"]}))

        src = etree.fromstring("<jsonified_envelope><jsonified_envelope>1</jsonified_envelope><jsonified_envelope>2</jsonified_envelope><jsonified_envelope>3</jsonified_envelope></jsonified_envelope>")
        event = self.event_class(data=src)
        assert json_formatter(json.dumps(event.data)) == json_formatter(json.dumps({"jsonified_envelope":["1","2","3"]}))
        #ATTENTION
        # I think this should be true instead to reverse the functionality of XMLEvent conversion
        #assert json_formatter(json.dumps(event.data)) == json_formatter(json.dumps(["1","2","3"]))

        src = etree.fromstring("<jsonified_envelope/>")
        event = self.event_class(data=src)
        assert json_formatter(json.dumps(event.data)) == 'null'
        #ATTENTION
        # I think one of these should be true instead (preferably the first)
        #assert json_formatter(json.dumps(event.data)) == json_formatter(json.dumps({}))
        #assert event.data == None

        src = etree.fromstring("<my_data force_list=''>123</my_data>")
        event = self.event_class(data=src)
        assert json_formatter(json.dumps(event.data)) == json_formatter(json.dumps({"my_data":[{"#text":"123"}]}))
        #ATTENTION
        # I feel like this would be more usable
        #assert json_formatter(json.dumps(event.data)) == json_formatter(json.dumps({"my_data":["123"]}))
        
        src = etree.fromstring("<my_data force_list=''><level1>123</level1></my_data>")
        event = self.event_class(data=src)
        assert json_formatter(json.dumps(event.data)) == json_formatter(json.dumps({"my_data":[{"level1":"123"}]}))
        
        src = etree.fromstring("<x_www_form_envelope><lvl1>1</lvl1><lvl1>2</lvl1><lvl1>3</lvl1></x_www_form_envelope>")
        event = self.event_class(data=src)
        assert json_formatter(json.dumps(event.data)) == json_formatter(json.dumps({"lvl1":["1","2","3"]}))

    def test_str_conversion_methods(self):
        src = self.string_wrapper(json.dumps({"my_data":"ok"}))
        event = self.event_class(data=src)
        assert json_formatter(json.dumps(event.data)) == json_formatter(json.dumps({"my_data":"ok"}))

        src = self.string_wrapper("")
        with self.assertRaises(InvalidEventDataModification):
            event = self.event_class(data=src)
        #ATTENTION
        # I think this should be true instead
        #assert event.data_string() == json_formatter(json.dumps({}))

        src = self.string_wrapper("some random text")
        with self.assertRaises(InvalidEventDataModification):
            event = self.event_class(data=src)

        src = self.string_wrapper("<some_xml/>")
        with self.assertRaises(InvalidEventDataModification):
            event = self.event_class(data=src)

        src = self.string_wrapper('{"invalid: "json"}')
        with self.assertRaises(InvalidEventDataModification):
            event = self.event_class(data=src)

    def test_str_conversion_methods_no_wrapper(self):
        src = ""
        with self.assertRaises(InvalidEventDataModification):
            event = self.event_class(data=src)
        #ATTENTION
        # I think this should be true instead
        #assert event.data_string() == json_formatter(json.dumps({}))

    def test_none_conversion_methods(self):
        src = None
        event = self.event_class(data=src)
        assert json_formatter(json.dumps(event.data)) == json_formatter(json.dumps({}))

    def test_xwwwform_conversion_methods(self):
        xwwwform_tests = [
            (_XWWWFormList([{"data": ("123",)}]), OrderedDict, json.dumps({"data": 123})),
            (_XWWWFormList([{"data": ("123",)}, {"data2": ("text",)}]), OrderedDict, json.dumps({"data": 123, "data2": "text"})),
            (_XWWWFormList([{"data": ("1","2","3")}]), OrderedDict, json.dumps({"data": [1, 2, 3]})),
            (_XWWWFormList([{"data": (json.dumps({"double":{"nested":"dict"}}),)}]), OrderedDict, json.dumps({"data": {"double":{"nested":"dict"}}})),
            (_XWWWFormList([]), OrderedDict, json.dumps({})),
            (_XWWWFormList([{"jsonified_envelope": ("1", "2", "3")}]), list, json.dumps([1,2,3])),
            (_XWWWFormList([{"test": ("123",)}, {"test2": ("asdf",)}]), OrderedDict, json.dumps({"test": 123, "test2": "asdf"})),
            (_XWWWFormList([{"test": ("123",)}, {"test2": ("asdf",)}, {"test": ("456", "789")}]), list, json.dumps([{"test": [123]}, {"test2": ["asdf"]}, {"test": [456, 789]}])),
            (_XWWWFormList([{"test": ("123",)}, {"test2": (json.dumps({"ok": "more_data"}),)}, {"test": ("456", "789")}]), list, json.dumps([{"test": [123]}, {"test2": [{"ok": "more_data"}]}, {"test": [456, 789]}]))
        ]
        for (src, clazz, result) in xwwwform_tests:
            event = self.event_class(data=src)
            assert isinstance(event.data, clazz)
            assert json.dumps(event.data) == result

    def test_data_string(self):
        src = {"test":"ok"}
        event = self.event_class(data=src)
        assert event.data_string() == self.string_wrapper(json_formatter(json.dumps({"test":"ok"})))

        src = {"test":"ok","test2":1234}
        event = self.event_class(data=src)
        assert event.data_string() == self.string_wrapper(json_formatter(json.dumps({"test":"ok","test2":1234})))

        src = {"test":{"ok":"data"},"test2":[1,2,3,4]}
        event = self.event_class(data=src)
        assert event.data_string() == self.string_wrapper(json_formatter(json.dumps({"test":{"ok":"data"},"test2":[1,2,3,4]})))

        src = [1,2,3,4]
        event = self.event_class(data=src)
        assert event.data_string() == self.string_wrapper(json_formatter(json.dumps([1,2,3,4])))

        src = {}
        event = self.event_class(data=src)
        assert event.data_string() == self.string_wrapper(json_formatter(json.dumps({})))

    def test_error_string(self):
        event = self.event_class()
        event.error = InvalidEventDataModification(message="Oops Something Went Wrong")
        assert event.error_string() == self.string_wrapper(json_formatter(json.dumps([{"override":None, "message":"Oops Something Went Wrong", "code": None}])))
        #ATTENTION
        # Probably don't need to return "override" data or null code data        

        event = self.event_class()
        event.error = InvalidEventDataModification(message=["Oops Something Went Wrong", "Oops Something Else Went Wrong Too"])
        assert event.error_string() == self.string_wrapper(json_formatter(json.dumps([{"override":None, "message":"Oops Something Went Wrong", "code": None}, {"override":None, "message":"Oops Something Else Went Wrong Too", "code": None}])))

        event = self.event_class()
        event.error = InvalidEventDataModification(message="Oops Something Went Wrong", code=555)
        assert event.error_string() == self.string_wrapper(json_formatter(json.dumps([{"override":None, "message":"Oops Something Went Wrong", "code": 555}])))
        
        event = self.event_class()
        event.error = InvalidEventDataModification(message="Oops Something Went Wrong", code="555")
        assert event.error_string() == self.string_wrapper(json_formatter(json.dumps([{"override":None, "message":"Oops Something Went Wrong", "code": "555"}])))
        
        event = self.event_class()
        event.error = InvalidEventDataModification(message="Oops Something Went Wrong", code="555", override="123")
        assert event.error_string() == self.string_wrapper('"123"')
        #ATTENTION
        # This seems odd probably should be without the added quotes
        #assert event.error_string() == self.string_wrapper('123')

        src = {"my_data":123}
        event = self.event_class()
        event.error = InvalidEventDataModification(message="Oops Something Went Wrong", code="555", override=src)
        assert event.error_string() == self.string_wrapper(json_formatter(json.dumps({"my_data":123})))

    def test_error_string_edge_case(self):
        src = etree.fromstring(xml_formatter("<my_data my_attr='type'>123</my_data>"))
        event = self.event_class()
        event.error = InvalidEventDataModification(message="Oops Something Went Wrong", code="555", override=src)
        assert isinstance(event.error_string(), list)
        assert isinstance(event.error_string()[0]["override"], etree._Element)
        #ATTENTION
        #This is definitely not right
        #I think it should be
        #assert event.error_string() == etree.tostring(src)

        src = json_formatter(json.dumps({"my_data":123}))
        event = self.event_class()
        event.error = InvalidEventDataModification(message="Oops Something Went Wrong", code="555", override=src)
        assert event.error_string() == '"{\\\"my_data\\\": 123}"'
        #ATTENTION
        # This seems odd probably should be without the added quotes
        #assert event.error_string() == json_formatter(json.dumps({"my_data":123}))

class TestJSONHttpEvent(TestJSONEvent):

    event_class = JSONHttpEvent

class TestXMLHttpEvent(TestXMLEvent):

    event_class = XMLHttpEvent

class TestXWWWFORMHttpEvent(unittest.TestCase):

    event_class = _XWWWFORMHttpEvent

    def test_conversion_classes(self):
        current_conversion_classes = self.event_class.conversion_methods.keys()
        assert len(current_conversion_classes) == len(conversion_classes)
        for cur_conv_meth in current_conversion_classes:
            assert cur_conv_meth in conversion_classes

    def test_json_conversion_methods(self):
        json_tests = [
            ({"data": 123}, [{"data": ("123",)}]),
            ({"data": 123, "data2": "text"}, [{"data": ("123",)}, {"data2": ("text",)}]),
            ({"data": [1,2,3]}, [{"data": ("1","2","3")}]),
            ({"data": {"double":{"nested":"dict"}}}, [{"data": (json.dumps({"double":{"nested":"dict"}}),)}]),
            ({}, []),
            (OrderedDict(), []),
            ([1,2,3], [{"jsonified_envelope": ("1", "2", "3")}]),
            ([], []),
            ([{"test": 123}, {"test2": "asdf"}], [{"test": ("123",)}, {"test2": ("asdf",)}]),
            ([{"test": [123,]}, {"test2": ["asdf",]}, {"test": (456, 789)}], [{"test": ("123",)}, {"test2": ("asdf",)}, {"test": ("456", "789")}])
        ]

        for (src, result) in json_tests:
            event = self.event_class(data=src)
            assert isinstance(event.data, _XWWWFormList)
            assert event.data == result

    def test_xml_conversion_methods(self):
        xml_tests = [
            (etree.fromstring("<data>123</data>"), [{"data": ("123",)}]),
            (etree.fromstring("<data type='OT'>123</data>"), [{"data": ('<data type="OT">123</data>',)}]),
            (etree.fromstring("<data/>"), [{"data": ("",)}]),
            (etree.fromstring("<data>text<element1/></data>"), [{"data": ("<data>text<element1/></data>",)}]),
            (etree.fromstring("<data><element1/>text</data>"), [{"data": ("<element1/>text",)}]), #apparantly lxml thinks 'text' is part of the 'element1' element
            (etree.fromstring("<x_www_form_envelope><element1/><element2>the</element2></x_www_form_envelope>"), [{"element1": ("",)}, {"element2": ("the",)}]),
            (etree.fromstring("<jsonified_envelope><element1/><element2>the</element2></jsonified_envelope>"), [{"element1": ("",)}, {"element2": ("the",)}]),
            (etree.fromstring("<jsonified_envelope><element1>ok</element1><element2>the</element2><element1>123</element1></jsonified_envelope>"), [{"element1": ("ok",)}, {"element2": ("the",)}, {"element1": ("123",)}]),
            (etree.fromstring("<jsonified_envelope><element1>ok</element1><element1 type='OT'><element3/></element1><element2>the</element2><element1>123</element1></jsonified_envelope>"), [{"element1": ("ok", '<element1 type="OT"><element3/></element1>')}, {"element2": ("the",)}, {"element1": ("123",)}]),
            (etree.fromstring("<jsonified_envelope/>"), []),
            (etree.fromstring("<x_www_form_envelope><data>123</data><data>456</data></x_www_form_envelope>"), [{"data": ("123", "456",)}])
        ]

        for (src, result) in xml_tests:
            event = self.event_class(data=src)
            assert isinstance(event.data, _XWWWFormList)
            assert event.data == result

    def test_str_conversion_methods(self):
        str_tests = [
            ("data=123", [{"data": ("123",)}]),
            ("data=123&data2=text", [{"data": ("123",)}, {"data2": ("text",)}]),
            ("data=1&data=2&data=3", [{"data": ("1","2","3")}]),
            ("data={}".format(urllib.quote(json.dumps({"double":{"nested":"dict"}}), '')), [{"data": (json.dumps({"double":{"nested":"dict"}}),)}]),
            ("", []),
            ("jsonified_envelope=1&jsonified_envelope=2&jsonified_envelope=3", [{"jsonified_envelope": ("1", "2", "3")}]),
            ("test=123&test2=asdf", [{"test": ("123",)}, {"test2": ("asdf",)}]),
            ("test=123&test2=asdf&test=456&test=789", [{"test": ("123",)}, {"test2": ("asdf",)}, {"test": ("456", "789")}]),
            ("data={}".format(urllib.quote('<data type="OT">123</data>', '')), [{"data": ('<data type="OT">123</data>',)}]),
            ("data=", [{"data": ("",)}]),
            ("element1=&element2=the", [{"element1": ("",)}, {"element2": ("the",)}])
        ]

        for (src, result) in str_tests:
            event = self.event_class(data=src)
            assert isinstance(event.data, _XWWWFormList)
            assert event.data == result

    def test_none_conversion_methods(self):
        src = None
        event = self.event_class(data=src)
        assert isinstance(event.data, _XWWWFormList)
        assert event.data == []

    def test_xwwwform_conversion_methods(self):
        src = result = _XWWWFormList([{"data": ("123",)}, {"data2": ("text",)}])
        event = self.event_class(data=src)
        assert isinstance(event.data, _XWWWFormList)
        assert event.data == result

    def test_data_string(self):
        str_tests = [
            (_XWWWFormList([{"data": ("123",)}]), "data=123"),
            (_XWWWFormList([{"data": ("123",)}, {"data2": ("text",)}]), "data=123&data2=text"),
            (_XWWWFormList([{"data": ("1","2","3")}]), "data=1&data=2&data=3"),
            (_XWWWFormList([{"data": (json.dumps({"double":{"nested":"dict"}}),)}]), "data={}".format(urllib.quote(json.dumps({"double":{"nested":"dict"}}), ''))),
            (_XWWWFormList([]), ""),
            (_XWWWFormList([{"jsonified_envelope": ("1", "2", "3")}]), "jsonified_envelope=1&jsonified_envelope=2&jsonified_envelope=3"),
            (_XWWWFormList([{"test": ("123",)}, {"test2": ("asdf",)}]), "test=123&test2=asdf"),
            (_XWWWFormList([{"test": ("123",)}, {"test2": ("asdf",)}, {"test": ("456", "789")}]), "test=123&test2=asdf&test=456&test=789"),
            (_XWWWFormList([{"data": ('<data type="OT">123</data>',)}]), "data={}".format(urllib.quote('<data type="OT">123</data>', ''))),
            (_XWWWFormList([{"data": ("",)}]), "data="),
            (_XWWWFormList([{"element1": ("",)}, {"element2": ("the",)}]), "element1=&element2=the")
        ]

        for (src, result) in str_tests:
            event = self.event_class(data=src)
            assert isinstance(event.data, _XWWWFormList)
            assert event.data_string() == result

    def test_error_string(self):
        event = self.event_class()
        event.error = InvalidEventDataModification(message="Oops Something Went Wrong")
        assert event.error_string() == "error=Oops%20Something%20Went%20Wrong"

        event = self.event_class()
        event.error = InvalidEventDataModification(message="Oops Something Went Wrong", code=123, override="some data")
        assert event.error_string() == "some data"

        event = self.event_class()
        event.error = InvalidEventDataModification(message="Oops Something Went Wrong", code="123", override="some data")
        assert event.error_string() == "some data"

        event = self.event_class()
        event.error = InvalidEventDataModification(message=["Oops Something Went Wrong", "Error2"])
        assert event.error_string() == "error=Oops%20Something%20Went%20Wrong&error=Error2"

class TestXMLXWWWFORMHttpEvent(TestXMLHttpEvent):

    event_class = _XMLXWWWFORMHttpEvent

    string_wrapper = lambda self, data: "XML={}".format(urllib.quote(data, ''))

    def test_str_conversion_methods_no_wrapper(self):
        src = ""
        event = self.event_class(data=src)
        assert etree.tostring(event.data) == xml_formatter("<root/>")
        #ATTENTION
        # I think this should be true instead
        #assert etree.tostring(event.data) == xml_formatter("<data/>")

    def test_error_string_edge_case(self):
        src = {"my_data":{"lvl1":1, "@my_attr": "type"}}
        event = self.event_class()
        event.error = InvalidEventDataModification(message="Oops Something Went Wrong", code="555", override=src)
        assert event.error_string() == src
        #ATTENTION
        # I think this should be a string vs a json object
        #assert event.error_string() == self.string_wrapper(json_formatter(json.dumps(src)))

        event = self.event_class()
        event.error = InvalidEventDataModification(message="Oops Something Went Wrong", code="555", override="123")
        assert event.error_string() == "123"

class TestJSONXWWWFORMHttpEvent(TestJSONHttpEvent):

    event_class = _JSONXWWWFORMHttpEvent
    
    string_wrapper = lambda self, data: "JSON={}".format(urllib.quote(data, ''))

    def test_str_conversion_methods_no_wrapper(self):
        src = ""
        event = self.event_class(data=src)
        assert json.dumps(event.data) == json_formatter(json.dumps({}))

    def test_error_string_edge_case(self):
        src = etree.fromstring(xml_formatter("<my_data my_attr='type'>123</my_data>"))
        event = self.event_class()
        event.error = InvalidEventDataModification(message="Oops Something Went Wrong", code="555", override=src)
        assert isinstance(event.error_string(), list)
        assert isinstance(event.error_string()[0]["override"], etree._Element)
        #ATTENTION
        #This is definitely not right
        #I think it should be
        #assert event.error_string() == etree.tostring(src)

        src = json_formatter(json.dumps({"my_data":123}))
        event = self.event_class()
        event.error = InvalidEventDataModification(message="Oops Something Went Wrong", code="555", override=src)
        assert event.error_string() == self.string_wrapper('"{\\\"my_data\\\": 123}"')
        #ATTENTION
        # This seems odd probably should be without the added quotes
        #assert event.error_string() == self.string_wrapper(json.dumps({"my_data":123}))<|MERGE_RESOLUTION|>--- conflicted
+++ resolved
@@ -11,13 +11,9 @@
 
 from compysition.errors import ResourceNotFound, InvalidEventDataModification
 from compysition.event import (HttpEvent, Event, CompysitionException, XMLEvent, 
-<<<<<<< HEAD
-    JSONEvent, JSONHttpEvent, XMLHttpEvent, LogEvent)
+    JSONEvent, JSONHttpEvent, XMLHttpEvent, LogEvent, _XWWWFORMHttpEvent, 
+    _XMLXWWWFORMHttpEvent, _JSONXWWWFORMHttpEvent, _XWWWFormList)
 from compysition.testutils import gen_rdm_attr_name, getsize
-=======
-    JSONEvent, JSONHttpEvent, XMLHttpEvent, _XWWWFORMHttpEvent, _XMLXWWWFORMHttpEvent, 
-    _JSONXWWWFORMHttpEvent, _XWWWFormList)
->>>>>>> 7b93228f
 
 conversion_classes = [str, etree._Element, etree._ElementTree, etree._XSLTResultTree, dict, list, OrderedDict, None.__class__, _XWWWFormList]
 
