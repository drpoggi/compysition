--- conflicted
+++ resolved
@@ -11,7 +11,6 @@
 	except exceptions:
 		pass
 
-<<<<<<< HEAD
 _default_warning_filter = 'always'
 
 def set_warning_filter():
@@ -25,7 +24,7 @@
     yield
     warnings.simplefilter(_default_warning_filter, DeprecationWarning)
     warnings.simplefilter(_default_warning_filter, PendingDeprecationWarning)
-=======
+
 def raise_(exception):
     raise exception
 
@@ -90,5 +89,4 @@
 get_uuid = _get_uuid_func()
 iterkeys = _get_iterkeys()
 iteritems = _get_iteritems()
-itervalues = _get_itervalues()
->>>>>>> 48b0b9ed
+itervalues = _get_itervalues()